--- conflicted
+++ resolved
@@ -1,609 +1,11 @@
 // SPDX-License-Identifier: GPL-3.0-or-later
 //
-<<<<<<< HEAD
-// kv.c — In-memory key/value store pour Vitte Light VM (C17, complet)
-=======
 // kv.c — In-memory key/value store for Vitte Light VM (C17, portable)
->>>>>>> 146a711f
 // Namespace: "kv"
 //
 // Build:
 //   cc -std=c17 -O2 -Wall -Wextra -pedantic -c kv.c
 //
-<<<<<<< HEAD
-// Modèle:
-//   - Dictionnaires en mémoire, namespacés (string → table interne).
-//   - Clés: string binaire-safe. Valeurs: string binaire-safe.
-//   - TTL optionnel par entrée (ms). Expiration paresseuse + sweep.
-//   - Opérations atomiques simples (CAS, incr/decr de valeurs numériques encodées ASCII).
-//   - Persistance binaire compacte dump/load par namespace.
-//
-// API (VM):
-//   ok        = kv.set(ns,key,value[, ttl_ms])         | (nil,errmsg)
-//   value     = kv.get(ns,key)                          | (nil) si absent/expiré
-//   ok        = kv.del(ns,key)                          | (nil,errmsg)
-//   ok        = kv.exists(ns,key)                       -> bool
-//   n         = kv.len(ns)                              -> int
-//   arr       = kv.keys(ns)                             -> { "k1","k2",... }
-//   ok        = kv.clear(ns)                            | (nil,errmsg)
-//   ok        = kv.expire(ns,key,ttl_ms)                | (nil,errmsg)
-//   ms        = kv.ttl(ns,key)                          -> remaining_ms | -1 si pas de TTL | 0 si expiré
-//   ok        = kv.cas(ns,key,expected,new[, ttl_ms])   | (nil,errmsg)  -- expected==nil pour créer si absent
-//   n         = kv.incr(ns,key[, delta=1])              | (nil,errmsg)  -- valeur ASCII int64, crée à 0 si absent
-//   n         = kv.decr(ns,key[, delta=1])              | (nil,errmsg)
-//   blob      = kv.dump(ns)                             -> bytes
-//   ok        = kv.load(ns, blob[, mode="merge|replace"]) | (nil,errmsg)
-//   n         = kv.sweep([budget=256])                  -> entries purgées
-//
-// Erreurs: "EINVAL", "ENOMEM"
-//
-// Deps VM: auxlib.h, state.h, object.h, vm.h
-
-#include <stdlib.h>
-#include <string.h>
-#include <stdint.h>
-#include <stdio.h>
-#include <time.h>
-
-#include "auxlib.h"
-#include "state.h"
-#include "object.h"
-#include "vm.h"
-
-/* ========================= VM ADAPTER (extern fournis) ================== */
-
-typedef struct VLState VLState;
-struct vl_Reg { const char *name; int (*fn)(VLState *L); };
-
-extern void        vlx_register_module(VLState *L, const char *ns, const struct vl_Reg *funcs);
-extern void        vlx_push_nil     (VLState *L);
-extern void        vlx_push_boolean (VLState *L, int v);
-extern void        vlx_push_integer (VLState *L, int64_t v);
-extern void        vlx_push_string  (VLState *L, const char *s);
-extern void        vlx_push_lstring (VLState *L, const char *s, size_t n);
-extern void        vlx_new_table    (VLState *L);
-extern void        vlx_set_table_is (VLState *L, int64_t i, int value_on_stack);
-extern int         vlx_isstring     (VLState *L, int idx);
-extern int         vlx_isnil        (VLState *L, int idx);
-extern const char* vlx_check_string (VLState *L, int idx, size_t *len);
-extern const char* vlx_opt_string   (VLState *L, int idx, const char *def, size_t *len);
-extern int64_t     vlx_opt_integer  (VLState *L, int idx, int64_t def);
-
-static inline void        vl_push_nil(VLState *L){ vlx_push_nil(L); }
-static inline void        vl_push_boolean(VLState *L,int v){ vlx_push_boolean(L,v); }
-static inline void        vl_push_integer(VLState *L,int64_t v){ vlx_push_integer(L,v); }
-static inline void        vl_push_string(VLState *L,const char*s){ vlx_push_string(L,s); }
-static inline void        vl_push_lstring(VLState *L,const char*s,size_t n){ vlx_push_lstring(L,s,n); }
-static inline void        vl_new_table(VLState *L){ vlx_new_table(L); }
-static inline void        vl_set_table_is(VLState *L,int64_t i,int vstack){ vlx_set_table_is(L,i,vstack); }
-static inline int         vl_isstring(VLState *L,int i){ return vlx_isstring(L,i); }
-static inline int         vl_isnil(VLState *L,int i){ return vlx_isnil(L,i); }
-static inline const char* vl_check_string(VLState *L,int i,size_t *n){ return vlx_check_string(L,i,n); }
-static inline const char* vl_opt_string(VLState *L,int i,const char*d,size_t *n){ return vlx_opt_string(L,i,d,n); }
-static inline int64_t     vl_opt_integer(VLState *L,int i,int64_t d){ return vlx_opt_integer(L,i,d); }
-static inline void        vl_register_module(VLState *L,const char*ns,const struct vl_Reg*f){ vlx_register_module(L,ns,f); }
-
-/* ================================ Utils ================================= */
-
-static const char *E_EINVAL="EINVAL";
-static const char *E_ENOMEM="ENOMEM";
-
-static uint64_t now_ms(void){
-#if defined(CLOCK_MONOTONIC)
-  struct timespec ts; clock_gettime(CLOCK_MONOTONIC, &ts);
-  return (uint64_t)ts.tv_sec*1000 + ts.tv_nsec/1000000;
-#else
-  struct timespec ts; timespec_get(&ts, TIME_UTC);
-  return (uint64_t)ts.tv_sec*1000 + ts.tv_nsec/1000000;
-#endif
-}
-
-/* FNV-1a 64-bit */
-static uint64_t fnv1a(const void *data, size_t len){
-  const uint8_t *p = (const uint8_t*)data;
-  uint64_t h = 1469598103934665603ULL;
-  for(size_t i=0;i<len;i++){ h ^= p[i]; h *= 1099511628211ULL; }
-  return h? h : 1; /* avoid zero */
-}
-
-/* Safe alloc */
-static void* xmalloc(size_t n){ void *p = malloc(n?n:1); return p; }
-static void* xrealloc(void *p, size_t n){ void *q = realloc(p, n?n:1); return q; }
-
-/* ============================== Structures ============================== */
-
-typedef struct {
-  uint64_t h;      /* hash */
-  uint64_t exp_at; /* 0=no ttl; timestamp ms when expires */
-  char    *k;
-  size_t   klen;
-  char    *v;
-  size_t   vlen;
-} kv_entry;
-
-typedef struct {
-  kv_entry *tab;
-  size_t    cap;
-  size_t    size;
-} kv_map;
-
-typedef struct ns_slot {
-  struct ns_slot *next;
-  size_t   nlen;
-  char    *name;
-  kv_map   map;
-} ns_slot;
-
-/* global namespace table: simple chained hash on ns name */
-#define NS_BUCKETS 256
-static ns_slot *g_ns[NS_BUCKETS];
-
-/* ============================== Map ops ================================= */
-
-static void kv_map_init(kv_map *m){
-  m->tab=NULL; m->cap=0; m->size=0;
-}
-
-static int kv_map_reserve(kv_map *m, size_t need){
-  if(m->cap >= need) return 0;
-  size_t ncap = m->cap? m->cap:16;
-  while((double)need > ncap*0.7) ncap <<= 1;
-  kv_entry *nt = (kv_entry*)calloc(ncap, sizeof(kv_entry));
-  if(!nt) return -1;
-
-  /* rehash */
-  if(m->tab){
-    for(size_t i=0;i<m->cap;i++){
-      kv_entry e = m->tab[i];
-      if(!e.k) continue;
-      size_t mask = ncap-1;
-      size_t j = (size_t)e.h & mask;
-      while(nt[j].k) j = (j+1) & mask;
-      nt[j] = e;
-    }
-    free(m->tab);
-  }
-  m->tab = nt; m->cap = ncap;
-  return 0;
-}
-
-static kv_entry* kv_map_find_slot(kv_map *m, const char *k, size_t klen, uint64_t h, int *empty_index){
-  if(m->cap == 0) return NULL;
-  size_t mask = m->cap - 1;
-  size_t i = (size_t)h & mask;
-  int first_empty = -1;
-  for(;;){
-    kv_entry *e = &m->tab[i];
-    if(!e->k){
-      if(first_empty<0) first_empty = (int)i;
-      break;
-    }
-    if(e->h==h && e->klen==klen && memcmp(e->k,k,klen)==0) return e;
-    i = (i+1) & mask;
-  }
-  if(empty_index) *empty_index = first_empty;
-  return NULL;
-}
-
-static int kv_map_put(kv_map *m, const char *k, size_t klen, const char *v, size_t vlen, uint64_t exp_at){
-  if(kv_map_reserve(m, m->size+1)) return -1;
-  uint64_t h = fnv1a(k,klen);
-  int empty = -1;
-  kv_entry *e = kv_map_find_slot(m,k,klen,h,&empty);
-  if(e){
-    char *nv = (char*)xrealloc(e->v, vlen);
-    if(vlen && !nv) return -1;
-    e->v = nv; e->vlen = vlen;
-    if(vlen) memcpy(e->v, v, vlen);
-    e->exp_at = exp_at;
-    return 0;
-  }
-  /* new */
-  e = &m->tab[empty];
-  e->h=h; e->klen=klen; e->vlen=vlen; e->exp_at=exp_at;
-  e->k = (char*)xmalloc(klen);
-  if(klen && !e->k) return -1;
-  if(klen) memcpy(e->k,k,klen);
-  e->v = (char*)xmalloc(vlen);
-  if(vlen && !e->v){ free(e->k); e->k=NULL; return -1; }
-  if(vlen) memcpy(e->v,v,vlen);
-  m->size++;
-  return 0;
-}
-
-static kv_entry* kv_map_get(kv_map *m, const char *k, size_t klen){
-  if(m->cap==0) return NULL;
-  uint64_t h = fnv1a(k,klen);
-  return kv_map_find_slot(m,k,klen,h,NULL);
-}
-
-static int kv_map_del(kv_map *m, const char *k, size_t klen){
-  if(m->cap==0) return 0;
-  uint64_t h = fnv1a(k,klen);
-  size_t mask = m->cap-1;
-  size_t i = (size_t)h & mask;
-  for(;;){
-    kv_entry *e = &m->tab[i];
-    if(!e->k) return 0;
-    if(e->h==h && e->klen==klen && memcmp(e->k,k,klen)==0){
-      free(e->k); free(e->v);
-      memset(e,0,sizeof(*e));
-      m->size--;
-      /* re-cluster (Robin Hood simple) */
-      size_t j=(i+1)&mask;
-      while(m->tab[j].k){
-        kv_entry tmp = m->tab[j];
-        memset(&m->tab[j],0,sizeof(kv_entry));
-        m->size--;
-        kv_map_put(m, tmp.k, tmp.klen, tmp.v, tmp.vlen, tmp.exp_at);
-        free(tmp.k); free(tmp.v);
-        j=(j+1)&mask;
-      }
-      return 1;
-    }
-    i = (i+1) & mask;
-  }
-}
-
-static void kv_map_clear(kv_map *m){
-  if(!m->tab) return;
-  for(size_t i=0;i<m->cap;i++){
-    if(m->tab[i].k){ free(m->tab[i].k); free(m->tab[i].v); }
-  }
-  free(m->tab); m->tab=NULL; m->cap=0; m->size=0;
-}
-
-/* ============================ Namespace ops ============================= */
-
-static ns_slot* ns_get_or_create(const char *ns, size_t nlen){
-  uint64_t h = fnv1a(ns,nlen);
-  size_t b = (size_t)h & (NS_BUCKETS-1);
-  ns_slot *s = g_ns[b];
-  while(s){
-    if(s->nlen==nlen && memcmp(s->name,ns,nlen)==0) return s;
-    s = s->next;
-  }
-  s = (ns_slot*)calloc(1,sizeof(ns_slot));
-  if(!s) return NULL;
-  s->name = (char*)xmalloc(nlen);
-  if(nlen && !s->name){ free(s); return NULL; }
-  if(nlen) memcpy(s->name, ns, nlen);
-  s->nlen = nlen;
-  kv_map_init(&s->map);
-  s->next = g_ns[b];
-  g_ns[b]=s;
-  return s;
-}
-
-/* purge si expiré: retourne 1 si entrée supprimée */
-static int maybe_expire_entry(kv_map *m, kv_entry *e, uint64_t now){
-  if(!e || !e->k) return 0;
-  if(e->exp_at && now >= e->exp_at){
-    kv_map_del(m, e->k, e->klen);
-    return 1;
-  }
-  return 0;
-}
-
-/* ================================ VM API ================================= */
-
-static int L_set(VLState *L){
-  size_t ns_n=0, k_n=0, v_n=0;
-  const char *ns = vl_check_string(L,1,&ns_n);
-  const char *k  = vl_check_string(L,2,&k_n);
-  const char *v  = vl_check_string(L,3,&v_n);
-  int64_t ttl = vl_opt_integer(L,4,0);
-  ns_slot *s = ns_get_or_create(ns,ns_n);
-  if(!s){ vl_push_nil(L); vl_push_string(L,E_ENOMEM); return 2; }
-  uint64_t exp = ttl>0? now_ms() + (uint64_t)ttl : 0;
-  if(kv_map_put(&s->map,k,k_n,v,v_n,exp)){ vl_push_nil(L); vl_push_string(L,E_ENOMEM); return 2; }
-  vl_push_boolean(L,1); return 1;
-}
-
-static int L_get(VLState *L){
-  size_t ns_n=0, k_n=0;
-  const char *ns = vl_check_string(L,1,&ns_n);
-  const char *k  = vl_check_string(L,2,&k_n);
-  ns_slot *s = ns_get_or_create(ns,ns_n);
-  if(!s){ vl_push_nil(L); return 1; }
-  kv_entry *e = kv_map_get(&s->map,k,k_n);
-  if(!e || !e->k){ vl_push_nil(L); return 1; }
-  if(maybe_expire_entry(&s->map,e, now_ms())){ vl_push_nil(L); return 1; }
-  vl_push_lstring(L, e->v, e->vlen); return 1;
-}
-
-static int L_del(VLState *L){
-  size_t ns_n=0, k_n=0;
-  const char *ns = vl_check_string(L,1,&ns_n);
-  const char *k  = vl_check_string(L,2,&k_n);
-  ns_slot *s = ns_get_or_create(ns,ns_n);
-  if(!s){ vl_push_nil(L); vl_push_string(L,E_EINVAL); return 2; }
-  int r = kv_map_del(&s->map,k,k_n);
-  vl_push_boolean(L, r?1:0); return 1;
-}
-
-static int L_exists(VLState *L){
-  size_t ns_n=0, k_n=0;
-  const char *ns = vl_check_string(L,1,&ns_n);
-  const char *k  = vl_check_string(L,2,&k_n);
-  ns_slot *s = ns_get_or_create(ns,ns_n);
-  if(!s){ vl_push_boolean(L,0); return 1; }
-  kv_entry *e = kv_map_get(&s->map,k,k_n);
-  if(!e || !e->k){ vl_push_boolean(L,0); return 1; }
-  if(maybe_expire_entry(&s->map,e, now_ms())){ vl_push_boolean(L,0); return 1; }
-  vl_push_boolean(L,1); return 1;
-}
-
-static int L_len(VLState *L){
-  size_t ns_n=0; const char *ns = vl_check_string(L,1,&ns_n);
-  ns_slot *s = ns_get_or_create(ns,ns_n);
-  vl_push_integer(L, s? (int64_t)s->map.size : 0);
-  return 1;
-}
-
-static int L_keys(VLState *L){
-  size_t ns_n=0; const char *ns = vl_check_string(L,1,&ns_n);
-  ns_slot *s = ns_get_or_create(ns,ns_n);
-  vl_new_table(L);
-  if(!s){ return 1; }
-  int64_t idx=0;
-  uint64_t now = now_ms();
-  for(size_t i=0;i<s->map.cap;i++){
-    kv_entry *e = &s->map.tab[i];
-    if(!e->k) continue;
-    if(maybe_expire_entry(&s->map,e,now)) continue;
-    idx++;
-    vl_push_lstring(L, e->k, e->klen);
-    vl_set_table_is(L, idx, /*value_on_stack*/1);
-    vl_push_nil(L);
-  }
-  return 1;
-}
-
-static int L_clear(VLState *L){
-  size_t ns_n=0; const char *ns = vl_check_string(L,1,&ns_n);
-  ns_slot *s = ns_get_or_create(ns,ns_n);
-  if(!s){ vl_push_boolean(L,1); return 1; }
-  kv_map_clear(&s->map);
-  vl_push_boolean(L,1); return 1;
-}
-
-static int L_expire(VLState *L){
-  size_t ns_n=0, k_n=0; int64_t ttl=0;
-  const char *ns = vl_check_string(L,1,&ns_n);
-  const char *k  = vl_check_string(L,2,&k_n);
-  ttl = vl_opt_integer(L,3,0);
-  ns_slot *s = ns_get_or_create(ns,ns_n);
-  if(!s){ vl_push_nil(L); vl_push_string(L,E_EINVAL); return 2; }
-  kv_entry *e = kv_map_get(&s->map,k,k_n);
-  if(!e || !e->k){ vl_push_nil(L); vl_push_string(L,E_EINVAL); return 2; }
-  e->exp_at = ttl>0? now_ms() + (uint64_t)ttl : 0;
-  vl_push_boolean(L,1); return 1;
-}
-
-static int L_ttl(VLState *L){
-  size_t ns_n=0, k_n=0;
-  const char *ns = vl_check_string(L,1,&ns_n);
-  const char *k  = vl_check_string(L,2,&k_n);
-  ns_slot *s = ns_get_or_create(ns,ns_n);
-  if(!s){ vl_push_integer(L,0); return 1; }
-  kv_entry *e = kv_map_get(&s->map,k,k_n);
-  if(!e || !e->k){ vl_push_integer(L,0); return 1; }
-  uint64_t now = now_ms();
-  if(maybe_expire_entry(&s->map,e,now)){ vl_push_integer(L,0); return 1; }
-  if(!e->exp_at){ vl_push_integer(L,-1); return 1; }
-  int64_t rem = (e->exp_at>now)? (int64_t)(e->exp_at-now) : 0;
-  vl_push_integer(L, rem);
-  return 1;
-}
-
-static int L_cas(VLState *L){
-  size_t ns_n=0,k_n=0, exp_n=0, new_n=0;
-  const char *ns = vl_check_string(L,1,&ns_n);
-  const char *k  = vl_check_string(L,2,&k_n);
-  const char *expected = NULL, *nval = NULL;
-  int has_expected = !vl_isnil(L,3);
-  if(has_expected) expected = vl_check_string(L,3,&exp_n);
-  nval = vl_check_string(L,4,&new_n);
-  int64_t ttl = vl_opt_integer(L,5,0);
-
-  ns_slot *s = ns_get_or_create(ns,ns_n);
-  if(!s){ vl_push_nil(L); vl_push_string(L,E_ENOMEM); return 2; }
-  kv_entry *e = kv_map_get(&s->map,k,k_n);
-  uint64_t exp_at = ttl>0? now_ms() + (uint64_t)ttl : 0;
-
-  if(!e || !e->k){
-    if(!has_expected){ /* create if absent when expected==nil */
-      if(kv_map_put(&s->map,k,k_n,nval,new_n,exp_at)){ vl_push_nil(L); vl_push_string(L,E_ENOMEM); return 2; }
-      vl_push_boolean(L,1); return 1;
-    }
-    vl_push_boolean(L,0); return 1;
-  }
-  if(maybe_expire_entry(&s->map,e, now_ms())){ /* now absent */
-    if(!has_expected){
-      if(kv_map_put(&s->map,k,k_n,nval,new_n,exp_at)){ vl_push_nil(L); vl_push_string(L,E_ENOMEM); return 2; }
-      vl_push_boolean(L,1); return 1;
-    }
-    vl_push_boolean(L,0); return 1;
-  }
-  if(has_expected){
-    if(e->vlen!=exp_n || memcmp(e->v,expected,exp_n)!=0){ vl_push_boolean(L,0); return 1; }
-  }
-  if(kv_map_put(&s->map,k,k_n,nval,new_n,exp_at)){ vl_push_nil(L); vl_push_string(L,E_ENOMEM); return 2; }
-  vl_push_boolean(L,1); return 1;
-}
-
-static int64_t parse_i64(const char *s, size_t n, int *ok){
-  /* ASCII int64, optional +/- */
-  char buf[64];
-  if(n>=sizeof(buf)){ *ok=0; return 0; }
-  memcpy(buf,s,n); buf[n]=0;
-  char *end=NULL; long long v = strtoll(buf,&end,10);
-  *ok = (end && *end=='\0');
-  return (int64_t)v;
-}
-static int L_incr(VLState *L){
-  size_t ns_n=0,k_n=0;
-  const char *ns = vl_check_string(L,1,&ns_n);
-  const char *k  = vl_check_string(L,2,&k_n);
-  int64_t delta = vl_opt_integer(L,3,1);
-  ns_slot *s = ns_get_or_create(ns,ns_n);
-  if(!s){ vl_push_nil(L); vl_push_string(L,E_ENOMEM); return 2; }
-  kv_entry *e = kv_map_get(&s->map,k,k_n);
-  int ok=1; int64_t cur=0;
-  if(e && e->k && !maybe_expire_entry(&s->map,e,now_ms())){
-    cur = parse_i64(e->v,e->vlen,&ok);
-    if(!ok){ vl_push_nil(L); vl_push_string(L,E_EINVAL); return 2; }
-  }
-  int64_t nv = cur + delta;
-  char buf[64]; int m = snprintf(buf,sizeof(buf),"%lld",(long long)nv);
-  if(kv_map_put(&s->map,k,k_n,buf,(size_t)m, e?e->exp_at:0)){ vl_push_nil(L); vl_push_string(L,E_ENOMEM); return 2; }
-  vl_push_integer(L,nv); return 1;
-}
-static int L_decr(VLState *L){
-  size_t ns_n=0,k_n=0;
-  const char *ns = vl_check_string(L,1,&ns_n);
-  const char *k  = vl_check_string(L,2,&k_n);
-  int64_t delta = vl_opt_integer(L,3,1);
-  vl_push_integer(L,0); /* will be replaced by incr with -delta */
-  return L_incr(L), 1; /* not reached, but keeps signature; simple aliasing isn't trivial here */
-}
-
-/* ============================== dump / load ============================== */
-/* Format binaire:
-   u32 magic 'KVL1'
-   u32 count
-   entries:
-     u32 klen, u32 vlen
-     u64 exp_at
-     k bytes, v bytes
-*/
-
-static void put_u32(uint8_t *p, uint32_t v){ p[0]=v>>24; p[1]=(v>>16)&255; p[2]=(v>>8)&255; p[3]=v&255; }
-static void put_u64(uint8_t *p, uint64_t v){
-  for(int i=0;i<8;i++) p[i] = (uint8_t)(v >> (56-8*i));
-}
-static uint32_t get_u32(const uint8_t *p){ return ((uint32_t)p[0]<<24)|((uint32_t)p[1]<<16)|((uint32_t)p[2]<<8)|p[3]; }
-static uint64_t get_u64(const uint8_t *p){
-  uint64_t v=0; for(int i=0;i<8;i++){ v=(v<<8)|p[i]; } return v;
-}
-
-static int L_dump(VLState *L){
-  size_t ns_n=0; const char *ns = vl_check_string(L,1,&ns_n);
-  ns_slot *s = ns_get_or_create(ns,ns_n);
-  if(!s || s->map.size==0){ vl_push_lstring(L,"",0); return 1; }
-
-  /* estimate size */
-  size_t bytes = 8; /* magic+count */
-  uint64_t now = now_ms();
-  size_t live=0;
-  for(size_t i=0;i<s->map.cap;i++){
-    kv_entry *e=&s->map.tab[i];
-    if(!e->k) continue;
-    if(maybe_expire_entry(&s->map,e,now)) continue;
-    live++;
-    bytes += 4+4+8 + e->klen + e->vlen;
-  }
-  uint8_t *buf = (uint8_t*)xmalloc(bytes);
-  if(!buf){ vl_push_nil(L); vl_push_string(L,E_ENOMEM); return 2; }
-  uint8_t *p = buf;
-  put_u32(p, 0x4B564C31u); p+=4; /* 'KVL1' */
-  put_u32(p, (uint32_t)live); p+=4;
-  for(size_t i=0;i<s->map.cap;i++){
-    kv_entry *e=&s->map.tab[i];
-    if(!e->k) continue;
-    if(e->exp_at && now>=e->exp_at) continue;
-    put_u32(p,(uint32_t)e->klen); p+=4;
-    put_u32(p,(uint32_t)e->vlen); p+=4;
-    put_u64(p,e->exp_at); p+=8;
-    memcpy(p,e->k,e->klen); p+=e->klen;
-    memcpy(p,e->v,e->vlen); p+=e->vlen;
-  }
-  vl_push_lstring(L,(const char*)buf,(size_t)(p-buf));
-  free(buf);
-  return 1;
-}
-
-static int L_load(VLState *L){
-  size_t ns_n=0, b_n=0, mode_n=0;
-  const char *ns = vl_check_string(L,1,&ns_n);
-  const char *blob = vl_check_string(L,2,&b_n);
-  const char *mode = vl_opt_string(L,3,"merge",&mode_n); /* "merge"|"replace" */
-
-  ns_slot *s = ns_get_or_create(ns,ns_n);
-  if(!s){ vl_push_nil(L); vl_push_string(L,E_ENOMEM); return 2; }
-
-  if(mode_n==7 && memcmp(mode,"replace",7)==0) kv_map_clear(&s->map);
-
-  const uint8_t *p=(const uint8_t*)blob, *end=p+b_n;
-  if((size_t)(end-p) < 8){ vl_push_nil(L); vl_push_string(L,E_EINVAL); return 2; }
-  uint32_t magic = get_u32(p); p+=4;
-  if(magic != 0x4B564C31u){ vl_push_nil(L); vl_push_string(L,E_EINVAL); return 2; }
-  uint32_t cnt = get_u32(p); p+=4;
-  for(uint32_t i=0;i<cnt;i++){
-    if((size_t)(end-p) < 4+4+8){ vl_push_nil(L); vl_push_string(L,E_EINVAL); return 2; }
-    uint32_t klen = get_u32(p); p+=4;
-    uint32_t vlen = get_u32(p); p+=4;
-    uint64_t exp  = get_u64(p); p+=8;
-    if((size_t)(end-p) < (size_t)klen+(size_t)vlen){ vl_push_nil(L); vl_push_string(L,E_EINVAL); return 2; }
-    const char *k = (const char*)p; p+=klen;
-    const char *v = (const char*)p; p+=vlen;
-    if(kv_map_put(&s->map,k,klen,v,vlen,exp)){ vl_push_nil(L); vl_push_string(L,E_ENOMEM); return 2; }
-  }
-  vl_push_boolean(L,1); return 1;
-}
-
-/* ================================ Sweep ================================= */
-
-static int L_sweep(VLState *L){
-  int64_t budget = vl_opt_integer(L,1,256);
-  if(budget<0) budget=0;
-  uint64_t now = now_ms();
-  int64_t purged=0;
-  for(size_t b=0;b<NS_BUCKETS;b++){
-    for(ns_slot *s=g_ns[b]; s; s=s->next){
-      kv_map *m = &s->map;
-      if(!m->tab) continue;
-      for(size_t i=0;i<m->cap;i++){
-        kv_entry *e=&m->tab[i];
-        if(!e->k) continue;
-        if(e->exp_at && now>=e->exp_at){
-          kv_map_del(m,e->k,e->klen);
-          purged++;
-          if(budget && purged>=budget){ vl_push_integer(L,purged); return 1; }
-        }
-      }
-    }
-  }
-  vl_push_integer(L,purged); return 1;
-}
-
-/* ================================ Dispatch =============================== */
-
-static const struct vl_Reg funs[] = {
-  {"set",     L_set},
-  {"get",     L_get},
-  {"del",     L_del},
-  {"exists",  L_exists},
-  {"len",     L_len},
-  {"keys",    L_keys},
-  {"clear",   L_clear},
-  {"expire",  L_expire},
-  {"ttl",     L_ttl},
-  {"cas",     L_cas},
-  {"incr",    L_incr},
-  {"decr",    L_decr},
-  {"dump",    L_dump},
-  {"load",    L_load},
-  {"sweep",   L_sweep},
-  {NULL, NULL}
-};
-
-int vl_openlib_kv(VLState *L){
-  vl_register_module(L, "kv", funs);
-  return 1;
-}
-=======
 // Model:
 //   - Stores string keys and arbitrary byte values.
 //   - Hash table with open addressing (linear probing).
@@ -823,5 +225,4 @@
     if (got) printf("answer=%d\n", *got);
     kv_destroy(kv);
 }
-#endif
->>>>>>> 146a711f
+#endif